--- conflicted
+++ resolved
@@ -1732,11 +1732,7 @@
         """
         if self.alphahat is None:
             use_butcher = True
-<<<<<<< HEAD
-
-=======
-	
->>>>>>> b6fa24a0
+
 	m=len(self)
         u_old = u[-1]		# Initial value
         size = np.size(u_old)
